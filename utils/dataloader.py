--- conflicted
+++ resolved
@@ -5,6 +5,7 @@
 import matplotlib.pyplot as plt
 
 class HSI_Dataset(Dataset):
+    def __init__(self, data_t1, data_t2, labels, patch_size=5, band_patches=3, mode="train"):
     def __init__(self, data_t1, data_t2, labels, patch_size=5, band_patches=3, mode="train"):
         """
         初始化数据集
@@ -18,6 +19,7 @@
         self.data_t2 = data_t2
         self.labels = labels
         self.patch_size = patch_size
+        self.band_patch = band_patches
         self.band_patch = band_patches
         self.mode = mode
         self.height, self.width, self.band = self.data_t1.shape
@@ -159,13 +161,10 @@
     labels = np.random.randint(0, 2, (100, 100))  # 示例标签，二值化（0 和 1）
 
     patch_size = 5  # 每个小块的大小
-<<<<<<< HEAD
     band_patches = 1  # 增强的波段数量
-=======
-    band_patches = 3  # 增强的波段数量
->>>>>>> ffec5a5c
 
     # 创建数据集实例
+    hsi_dataset = HSI_Dataset(data_t1, data_t2, labels, patch_size, band_patches, "test")
     hsi_dataset = HSI_Dataset(data_t1, data_t2, labels, patch_size, band_patches, "test")
 
     # 打印数据集的大小
